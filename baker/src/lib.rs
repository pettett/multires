--- conflicted
+++ resolved
@@ -244,11 +244,7 @@
 
     //assert_eq!(partitions1.len() * 3, layer_1_indices.len());
 
-<<<<<<< HEAD
     multi_res.save().unwrap();
-=======
-    layers
->>>>>>> 5ee7d342
 }
 
 pub fn apply_simplification(mut mesh: WingedMesh, verts: &[Vec4], name: String) -> WingedMesh {
@@ -320,24 +316,7 @@
 
     //assert_eq!(partitions1.len() * 3, layer_1_indices.len());
 
-<<<<<<< HEAD
     multi_res.save().unwrap();
-=======
-    MultiResMesh {
-        name,
-        verts: verts
-            .iter()
-            .map(|v| MeshVert {
-                pos: [v.x, v.y, v.z, 1.0],
-                normal: [0.0; 4],
-            })
-            .collect(),
-        // layer_1_indices: indices.clone(),
-        lods: layers,
-    }
-    .save("simplified_asset.bin")
-    .unwrap();
->>>>>>> 5ee7d342
 
     mesh
 }
